--- conflicted
+++ resolved
@@ -27,31 +27,6 @@
  */
 public interface RLexSortedSetReactive extends RScoredSortedSetReactive<String>, RCollectionReactive<String> {
 
-<<<<<<< HEAD
-    Mono<Integer> removeRange(String fromElement, boolean fromInclusive, String toElement, boolean toInclusive);
-
-    Mono<Integer> removeRangeTail(String fromElement, boolean fromInclusive);
-
-    Mono<Integer> removeRangeHead(String toElement, boolean toInclusive);
-
-    Mono<Integer> countTail(String fromElement, boolean fromInclusive);
-
-    Mono<Integer> countHead(String toElement, boolean toInclusive);
-
-    Mono<Collection<String>> rangeTail(String fromElement, boolean fromInclusive);
-
-    Mono<Collection<String>> rangeHead(String toElement, boolean toInclusive);
-
-    Mono<Collection<String>> range(String fromElement, boolean fromInclusive, String toElement, boolean toInclusive);
-
-    Mono<Collection<String>> rangeTail(String fromElement, boolean fromInclusive, int offset, int count);
-
-    Mono<Collection<String>> rangeHead(String toElement, boolean toInclusive, int offset, int count);
-
-    Mono<Collection<String>> range(String fromElement, boolean fromInclusive, String toElement, boolean toInclusive, int offset, int count);
-
-    Mono<Integer> count(String fromElement, boolean fromInclusive, String toElement, boolean toInclusive);
-=======
     /**
      * Removes values range starting with <code>fromElement</code> and ending with <code>toElement</code>.
      * 
@@ -61,7 +36,7 @@
      * @param toInclusive - end element inclusive
      * @return number of elements removed
      */
-    Publisher<Integer> removeRange(String fromElement, boolean fromInclusive, String toElement, boolean toInclusive);
+    Mono<Integer> removeRange(String fromElement, boolean fromInclusive, String toElement, boolean toInclusive);
 
     /**
      * Removes tail values range starting with <code>fromElement</code>.
@@ -70,7 +45,7 @@
      * @param fromInclusive - start element inclusive
      * @return number of elements removed
      */
-    Publisher<Integer> removeRangeTail(String fromElement, boolean fromInclusive);
+    Mono<Integer> removeRangeTail(String fromElement, boolean fromInclusive);
 
     /**
      * Removes head values range ending with <code>toElement</code>.
@@ -79,7 +54,7 @@
      * @param toInclusive - end element inclusive
      * @return number of elements removed
      */
-    Publisher<Integer> removeRangeHead(String toElement, boolean toInclusive);
+    Mono<Integer> removeRangeHead(String toElement, boolean toInclusive);
 
     /**
      * Returns the number of tail values starting with <code>fromElement</code>.
@@ -88,7 +63,7 @@
      * @param fromInclusive - start element inclusive
      * @return number of elements
      */
-    Publisher<Integer> countTail(String fromElement, boolean fromInclusive);
+    Mono<Integer> countTail(String fromElement, boolean fromInclusive);
 
     /**
      * Returns the number of head values ending with <code>toElement</code>.
@@ -97,7 +72,7 @@
      * @param toInclusive - end element inclusive
      * @return number of elements
      */
-    Publisher<Integer> countHead(String toElement, boolean toInclusive);
+    Mono<Integer> countHead(String toElement, boolean toInclusive);
 
     /**
      * Returns tail values range starting with <code>fromElement</code>.
@@ -106,7 +81,7 @@
      * @param fromInclusive - start element inclusive
      * @return collection of elements
      */
-    Publisher<Collection<String>> rangeTail(String fromElement, boolean fromInclusive);
+    Mono<Collection<String>> rangeTail(String fromElement, boolean fromInclusive);
 
     /**
      * Returns head values range ending with <code>toElement</code>.
@@ -115,7 +90,7 @@
      * @param toInclusive - end element inclusive
      * @return collection of elements
      */
-    Publisher<Collection<String>> rangeHead(String toElement, boolean toInclusive);
+    Mono<Collection<String>> rangeHead(String toElement, boolean toInclusive);
 
     /**
      * Returns values range starting with <code>fromElement</code> and ending with <code>toElement</code>.
@@ -126,7 +101,7 @@
      * @param toInclusive - end element inclusive
      * @return collection of elements
      */
-    Publisher<Collection<String>> range(String fromElement, boolean fromInclusive, String toElement, boolean toInclusive);
+    Mono<Collection<String>> range(String fromElement, boolean fromInclusive, String toElement, boolean toInclusive);
 
     /**
      * Returns tail values range starting with <code>fromElement</code>. 
@@ -138,7 +113,7 @@
      * @param count - amount of result collection
      * @return collection of elements
      */
-    Publisher<Collection<String>> rangeTail(String fromElement, boolean fromInclusive, int offset, int count);
+    Mono<Collection<String>> rangeTail(String fromElement, boolean fromInclusive, int offset, int count);
 
     /**
      * Returns head values range ending with <code>toElement</code>.
@@ -150,7 +125,7 @@
      * @param count - amount of result collection
      * @return collection of elements
      */
-    Publisher<Collection<String>> rangeHead(String toElement, boolean toInclusive, int offset, int count);
+    Mono<Collection<String>> rangeHead(String toElement, boolean toInclusive, int offset, int count);
 
     /**
      * Returns values range starting with <code>fromElement</code> and ending with <code>toElement</code>.
@@ -162,7 +137,7 @@
      * @param toInclusive - end element inclusive
      * @return collection of elements
      */
-    Publisher<Collection<String>> range(String fromElement, boolean fromInclusive, String toElement, boolean toInclusive, int offset, int count);
+    Mono<Collection<String>> range(String fromElement, boolean fromInclusive, String toElement, boolean toInclusive, int offset, int count);
 
     /**
      * Returns the number of elements between <code>fromElement</code> and <code>toElement</code>.
@@ -173,7 +148,6 @@
      * @param toInclusive - end element inclusive
      * @return number of elements
      */
-    Publisher<Integer> count(String fromElement, boolean fromInclusive, String toElement, boolean toInclusive);
->>>>>>> d51671b6
+    Mono<Integer> count(String fromElement, boolean fromInclusive, String toElement, boolean toInclusive);
 
 }