--- conflicted
+++ resolved
@@ -282,11 +282,7 @@
 
     @Override
     public Publisher<BatchResult<?>> execute() {
-<<<<<<< HEAD
         return commandExecutor.reactive(new Supplier<RFuture<BatchResult<?>>>() {
-=======
-        return executorService.superReactive(new Supplier<RFuture<BatchResult<?>>>() {
->>>>>>> 2bb9277e
             @Override
             public RFuture<BatchResult<?>> get() {
                 return executorService.executeAsync(options);
